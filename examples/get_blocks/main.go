/*
 * Flow Go SDK
 *
 * Copyright 2019 Dapper Labs, Inc.
 *
 * Licensed under the Apache License, Version 2.0 (the "License");
 * you may not use this file except in compliance with the License.
 * You may obtain a copy of the License at
 *
 *   http://www.apache.org/licenses/LICENSE-2.0
 *
 * Unless required by applicable law or agreed to in writing, software
 * distributed under the License is distributed on an "AS IS" BASIS,
 * WITHOUT WARRANTIES OR CONDITIONS OF ANY KIND, either express or implied.
 * See the License for the specific language governing permissions and
 * limitations under the License.
 */

package main

import (
	"context"
	"fmt"

	"github.com/onflow/flow-go-sdk/access"

	"github.com/onflow/flow-go-sdk/access/http"

	"github.com/onflow/flow-go-sdk"
	"github.com/onflow/flow-go-sdk/examples"
)

func main() {
	demo()
}

func demo() {
	ctx := context.Background()
	var flowClient access.Client
	flowClient, err := http.NewClient(http.EmulatorHost)
	examples.Handle(err)

	examples.RandomAccount(flowClient)

	// get the latest sealed block
	isSealed := true
	latestBlock, err := flowClient.GetLatestBlock(ctx, isSealed)
	printBlock(latestBlock, err)

	// get the block by ID
	blockID := latestBlock.ID.String()
	blockByID, err := flowClient.GetBlockByID(ctx, flow.HexToID(blockID))
	printBlock(blockByID, err)

	// get block by height
	blockByHeight, err := flowClient.GetBlockByHeight(ctx, 0)
	printBlock(blockByHeight, err)
}

func printBlock(block *flow.Block, err error) {
	examples.Handle(err)

	fmt.Printf("\nID: %s\n", block.ID)
	fmt.Printf("height: %d\n", block.Height)
	fmt.Printf("timestamp: %s\n\n", block.Timestamp)
<<<<<<< HEAD
	fmt.Printf("Signatures: %s\n", block.Signatures)
=======
}

func prepareDemo() {
	flowClient, err := client.New("127.0.0.1:3569", grpc.WithInsecure())
	examples.Handle(err)
	defer func() {
		err := flowClient.Close()
		if err != nil {
			panic(err)
		}
	}()

	examples.RandomAccount(flowClient)
>>>>>>> f4d69d07
}<|MERGE_RESOLUTION|>--- conflicted
+++ resolved
@@ -63,21 +63,4 @@
 	fmt.Printf("\nID: %s\n", block.ID)
 	fmt.Printf("height: %d\n", block.Height)
 	fmt.Printf("timestamp: %s\n\n", block.Timestamp)
-<<<<<<< HEAD
-	fmt.Printf("Signatures: %s\n", block.Signatures)
-=======
-}
-
-func prepareDemo() {
-	flowClient, err := client.New("127.0.0.1:3569", grpc.WithInsecure())
-	examples.Handle(err)
-	defer func() {
-		err := flowClient.Close()
-		if err != nil {
-			panic(err)
-		}
-	}()
-
-	examples.RandomAccount(flowClient)
->>>>>>> f4d69d07
 }